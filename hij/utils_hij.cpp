--- conflicted
+++ resolved
@@ -1,8 +1,5 @@
 #include "utils_hij.h"
-<<<<<<< HEAD
 #include "ATen/ops/einsum.h"
-=======
->>>>>>> 8e3e03a4
 
 #include <cstdint>
 #include <iterator>
@@ -407,7 +404,6 @@
   }
 }
 
-<<<<<<< HEAD
 void get_comb_2d(unsigned long *comb, int *merged, int r0, int n, int len, int noa,
                  int nob) {
   int idx_lst[4] = {0};
@@ -546,8 +542,6 @@
   idx_lst[3] = b;
 }
 
-=======
->>>>>>> 8e3e03a4
 double get_Hii_cpu(unsigned long *bra, unsigned long *ket, double *h1e,
                    double *h2e, int sorb, const int nele, int bra_len) {
   double Hii = 0.00;
