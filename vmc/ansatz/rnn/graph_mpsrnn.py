--- conflicted
+++ resolved
@@ -833,7 +833,7 @@
 
     def param_init_two_site(self) -> None:
         if self.params_file is not None:
-            self.iscale = 1e-3
+            self.iscale = 1e-4  # this parameter could be different when use different dcut and model
         if self.param_dtype == torch.complex128:
             self.param_init_two_site_complex()
         elif self.param_dtype == torch.double:
@@ -890,26 +890,6 @@
             idxs = x
         return idxs
 
-<<<<<<< HEAD
-    def _calculate_prob(self, h_ud: Tensor, eta: Tensor) -> Tuple[Tensor, Tensor]:
-        # cal. prob. by h_ud
-        if self.param_dtype == torch.complex128:
-            _h_ud = h_ud.abs().pow(2)
-            normal = (_h_ud).mean((0, 1)).sqrt()
-            # normal = (h_ud.abs().pow(2)).mean((0, 1)).sqrt()
-            h_ud = h_ud / normal  # (4, dcut, nbatch)
-            # cal. prob. and normalized
-            eta = torch.abs(eta) ** 2  # (dcut)
-            # P = torch.einsum("aij,i,aij->aj",h_ud,eta,h_ud.conj()).real
-            # P = (h_ud.abs().pow(2) * eta.reshape(1, -1, 1)).sum(1)
-            P = (_h_ud / normal**2 * eta.reshape(1, -1, 1)).sum(1)
-            # print(torch.exp(self.parm_eta[a, b]))
-            P = torch.sqrt(P)
-        elif self.param_dtype == torch.double:
-            _h_ud = h_ud.pow(2)
-            normal = (_h_ud).mean((0, 1)).sqrt()
-            h_ud = h_ud / normal  # (4, dcut, nbatch)
-=======
     def _calculate_prob(self, h_out: Tensor, eta_out: Tensor) -> Tuple[Tensor, Tensor]:
         '''
         To caculate probility by h_ud
@@ -930,23 +910,14 @@
             h_pow2 = h_out.pow(2)
             normal = (h_pow2).mean((1, 2)).sqrt().reshape(h_out.shape[0],1,1,-1)
             h_out = h_out / normal  # (out,4,dcut,nbatch)
->>>>>>> 32e7a931
             if self.numerical_type == "power":
                 eta_out = eta_out**2  # (out,dcut)
             elif self.numerical_type == "sigmoid":
-<<<<<<< HEAD
-                eta = torch.sigmoid(eta)
-            else:
-                raise NotImplementedError("please use power or sigmoid to caculate eta")
-            P = (_h_ud / normal**2 * eta.reshape(1, -1, 1)).sum(1)
-            P = torch.sqrt(P)
-=======
                 eta_out = torch.sigmoid(eta_out)  # real only
             else:
                 raise NotImplementedError("Please use power or sigmoid to caculate eta")
             P = (h_pow2 / normal**2 * eta_out.reshape(eta_out.shape[0], 1, -1, 1)).sum(2)
             P = torch.sqrt(P.sum(0))
->>>>>>> 32e7a931
         else:
             raise NotImplementedError("Paeameter dtype can only support real(double) & complex(complex128)")
         return h_out, P
